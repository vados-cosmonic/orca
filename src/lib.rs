--- conflicted
+++ resolved
@@ -1,7 +1,3 @@
-<<<<<<< HEAD
-mod error;
-pub mod ir;
-=======
 //! Orca is a WebAssembly Transformation Library for the Component Model. The design has been inspired by [Dfinity's IC]
 //! and [Walrus].
 //!
@@ -11,5 +7,4 @@
 mod error;
 pub mod ir;
 pub mod iterator;
-pub mod subiterator;
->>>>>>> 0085d2fd
+pub mod subiterator;